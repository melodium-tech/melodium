
include:
  - local: /.gitlab/ci/builds.yml
  - local: /.gitlab/ci/checks.yml
  - local: /.gitlab/ci/tests.yml
  - local: /.gitlab/ci/docs.yml
  - local: /.gitlab/ci/packaging.yml
  - local: /.gitlab/ci/releases.yml

variables:
<<<<<<< HEAD
  PACKAGES: distant distrib encoding fs http javascript json process regex sql std 
=======
  PACKAGES: encoding fs http javascript json net process regex sql std 
>>>>>>> 43f3dfb3

workflow:
  rules:
    - if: '$CI_PIPELINE_SOURCE == "merge_request_event"'
      when: never
    - when: always

stages:
  - build
  - test
  - doc
  - packaging
  - release<|MERGE_RESOLUTION|>--- conflicted
+++ resolved
@@ -8,11 +8,7 @@
   - local: /.gitlab/ci/releases.yml
 
 variables:
-<<<<<<< HEAD
-  PACKAGES: distant distrib encoding fs http javascript json process regex sql std 
-=======
-  PACKAGES: encoding fs http javascript json net process regex sql std 
->>>>>>> 43f3dfb3
+  PACKAGES: distant distrib encoding fs http javascript json net process regex sql std 
 
 workflow:
   rules:
