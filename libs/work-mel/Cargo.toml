--- conflicted
+++ resolved
@@ -21,23 +21,13 @@
 async-trait = "0.1.71"
 async-walkdir = "2.0"
 futures = "0.3.28"
-<<<<<<< HEAD
-generic-async-http-client = { version = "0.7.0", features = ["use_async_h1", "rustls_ring"], optional = true}
-std-mel = { path = "../std-mel", version = "=0.9.0-pre.2" }
-fs-mel = { path = "../fs-mel", version = "=0.9.0-pre.2" }
-melodium-core = { path = "../../melodium-core", version = "=0.9.0-pre.2" }
-melodium-macro = { path = "../../melodium-macro", version = "=0.9.0-pre.2" }
-net-mel = { path = "../net-mel", version = "=0.9.0-pre.2" }
-process-mel = { path = "../process-mel", version = "=0.9.0-pre.2" }
-=======
-generic-async-http-client = { version = "0.7.0", features = ["use_async_h1", "rustls_ring"] }
+generic-async-http-client = { version = "0.7.0", features = ["use_async_h1", "rustls_ring"], optional = true }
 std-mel = { path = "../std-mel", version = "=0.9.0-pre.4" }
 fs-mel = { path = "../fs-mel", version = "=0.9.0-pre.4" }
 melodium-core = { path = "../../melodium-core", version = "=0.9.0-pre.4" }
 melodium-macro = { path = "../../melodium-macro", version = "=0.9.0-pre.4" }
 net-mel = { path = "../net-mel", version = "=0.9.0-pre.4" }
 process-mel = { path = "../process-mel", version = "=0.9.0-pre.4" }
->>>>>>> c4f5e037
 regex = { version = "1.9.1" }
 serde = { version = "1.0", features = ["derive"] }
 serde_json = "1.0"
