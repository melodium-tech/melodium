--- conflicted
+++ resolved
@@ -18,23 +18,13 @@
 
 [dependencies]
 futures = "0.3.28"
-<<<<<<< HEAD
-melodium-certs = { path = "../../melodium-certs", version = "=0.9.0-pre.2" }
-melodium-core = { path = "../../melodium-core", version = "=0.9.0-pre.2" }
-melodium-macro = { path = "../../melodium-macro", version = "=0.9.0-pre.2" }
-melodium-share = { path = "../../melodium-share", version = "=0.9.0-pre.2" }
-melodium-distribution = { path = "../../melodium-distribution", version = "=0.9.0-pre.2", optional = true }
-std-mel = { path = "../std-mel", version = "=0.9.0-pre.2" }
-work-mel = { path = "../work-mel", version = "=0.9.0-pre.2" }
-=======
 melodium-certs = { path = "../../melodium-certs", version = "=0.9.0-pre.4" }
 melodium-core = { path = "../../melodium-core", version = "=0.9.0-pre.4" }
 melodium-macro = { path = "../../melodium-macro", version = "=0.9.0-pre.4" }
 melodium-share = { path = "../../melodium-share", version = "=0.9.0-pre.4" }
-melodium-distribution = { path = "../../melodium-distribution", version = "=0.9.0-pre.4" }
+melodium-distribution = { path = "../../melodium-distribution", version = "=0.9.0-pre.4", optional = true }
 std-mel = { path = "../std-mel", version = "=0.9.0-pre.4" }
 work-mel = { path = "../work-mel", version = "=0.9.0-pre.4" }
->>>>>>> c4f5e037
 async-std = {version="1.13", features=["unstable"]}
 futures-rustls = { version = "0.26", default-features = false, features = ["ring"], optional = true}
 rustls-pemfile = "^2"
