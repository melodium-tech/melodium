# Modified from original GitLab/Rust template

<<<<<<< HEAD
=======
stages:
  - build
  - test_rust
  - test_melodium
  - benchmark_rust
  - benchmark_melodium
  - deploy

>>>>>>> 5806aeb4
# Optional: Pick zero or more services to be used on all builds.
# Only needed when using a docker container to run your tests in.
# Check out: http://docs.gitlab.com/ce/ci/docker/using_docker_images.html#what-is-a-service
# services:
#   - mysql:latest
#   - redis:latest
#   - postgres:latest

# Optional: Install a C compiler, cmake and git into the container.
# You will often need this when you (or any of your dependencies) depends on C code.
# before_script:
#   - apt-get update -yqq
#   - apt-get install -yqq --no-install-recommends build-essential

image: rust:latest

# Use cargo to build the project
<<<<<<< HEAD
rust:
=======
rust_build:
>>>>>>> 5806aeb4
  stage: build
  script:
    - rustc --version && cargo --version  # Print version info for debugging
    - cargo build --verbose
<<<<<<< HEAD

unit_tests:
  stage: test
  script:
    - cargo test --tests --verbose

doc_tests:
  stage: test
  script:
    - cargo test --doc --verbose
=======
  artifacts:
    paths:
    - target/debug
    expire_in: 1 day

#rust_unit_tests:
#  stage: test_rust
#  script:
#    - cargo test --tests --verbose

#rust_doc_tests:
#  stage: test_rust
#  script:
#    - cargo test --doc --verbose
#
#rust_benchmark:
#  stage: benchmark_rust
#  script:
#    - cargo bench --benches --verbose

melodium_tests:
  stage: test_melodium
  before_script:
    - apt-get update
    - apt-get install -y xxd
  script:
    - melodium-tests/run.sh
>>>>>>> 5806aeb4

pages:
  stage: deploy
  script:
    - cargo doc --no-deps
    - mv target/doc public
    - echo "/melodium-rust/ /melodium-rust/melodium_rust/" > public/_redirects
  artifacts:
    paths:
      - public
  only:
    - master<|MERGE_RESOLUTION|>--- conflicted
+++ resolved
@@ -1,7 +1,5 @@
 # Modified from original GitLab/Rust template
 
-<<<<<<< HEAD
-=======
 stages:
   - build
   - test_rust
@@ -10,7 +8,6 @@
   - benchmark_melodium
   - deploy
 
->>>>>>> 5806aeb4
 # Optional: Pick zero or more services to be used on all builds.
 # Only needed when using a docker container to run your tests in.
 # Check out: http://docs.gitlab.com/ce/ci/docker/using_docker_images.html#what-is-a-service
@@ -28,27 +25,11 @@
 image: rust:latest
 
 # Use cargo to build the project
-<<<<<<< HEAD
-rust:
-=======
 rust_build:
->>>>>>> 5806aeb4
   stage: build
   script:
     - rustc --version && cargo --version  # Print version info for debugging
     - cargo build --verbose
-<<<<<<< HEAD
-
-unit_tests:
-  stage: test
-  script:
-    - cargo test --tests --verbose
-
-doc_tests:
-  stage: test
-  script:
-    - cargo test --doc --verbose
-=======
   artifacts:
     paths:
     - target/debug
@@ -76,7 +57,6 @@
     - apt-get install -y xxd
   script:
     - melodium-tests/run.sh
->>>>>>> 5806aeb4
 
 pages:
   stage: deploy
