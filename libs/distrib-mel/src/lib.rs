--- conflicted
+++ resolved
@@ -835,15 +835,7 @@
     }
 }
 
-<<<<<<< HEAD
-#[cfg(any(
-    all(not(target_os = "windows"), not(target_vendor = "apple")),
-    all(target_os = "windows", target_env = "gnu")
-))]
 async fn tls_stream(
-=======
-async fn tls_stream<IO>(
->>>>>>> 20160756
     ip: std::net::IpAddr,
     stream: TcpStream,
 ) -> std::io::Result<Protocol<NetworkStream>> {
@@ -869,29 +861,4 @@
     )))
 }
 
-<<<<<<< HEAD
-#[cfg(any(target_env = "msvc", target_vendor = "apple"))]
-async fn tls_stream(
-    ip: std::net::IpAddr,
-    stream: TcpStream,
-) -> std::io::Result<Protocol<NetworkStream>> {
-    use async_native_tls::{Certificate, Protocol as NativeTlsProtocol, TlsConnector};
-    use std::io::{Error, ErrorKind};
-
-    match TlsConnector::new()
-        .min_protocol_version(Some(NativeTlsProtocol::Tlsv12))
-        .add_root_certificate(
-            Certificate::from_pem(melodium_certs::ROOT_CERTIFICATE.as_slice())
-                .map_err(|err| Error::new(ErrorKind::Other, err))?,
-        )
-        .connect(ip.to_string(), stream)
-        .await
-    {
-        Ok(stream) => Ok(Protocol::new(NetworkStream::TlsStream(stream))),
-        Err(err) => Err(Error::new(ErrorKind::Other, err)),
-    }
-}
-
-=======
->>>>>>> 20160756
 mel_package!();