[package]
name = "work-mel"
version = "0.9.0-pre.2"
authors = ["Quentin VIGNAUD <quentin.vignaud@melodium.tech>"]
rust-version = "1.83"
edition = "2021"
license = "EUPL-1.2"
homepage = "https://melodium.tech"
repository = "https://gitlab.com/melodium/melodium"
readme = "README.md"
description = "Mélodium distant work library"
keywords = ["dataflow","parallelization","scalability","async","signal"]
categories = ["compilers", "science", "concurrency", "asynchronous"]

[lib]
crate-type = ["lib", "cdylib"]
name = "work_mel"

[dependencies]
async-std = { version = "1.13" }
async-trait = "0.1.71"
async-walkdir = "2.0"
<<<<<<< HEAD
futures = "0.3.28"
generic-async-http-client = { version = "0.7.0", features = ["use_async_h1", "rustls_ring"] }
std-mel = { path = "../std-mel", version = "=0.9.0-pre.1" }
fs-mel = { path = "../fs-mel", version = "=0.9.0-pre.1" }
melodium-core = { path = "../../melodium-core", version = "=0.9.0-pre.1" }
melodium-macro = { path = "../../melodium-macro", version = "=0.9.0-pre.1" }
net-mel = { path = "../net-mel", version = "=0.9.0-pre.1" }
process-mel = { path = "../process-mel", version = "=0.9.0-pre.1" }
regex = { version = "1.9.1" }
=======
std-mel = { path = "../std-mel", version = "=0.9.0-pre.2" }
fs-mel = { path = "../fs-mel", version = "=0.9.0-pre.2" }
melodium-core = { path = "../../melodium-core", version = "=0.9.0-pre.2" }
melodium-macro = { path = "../../melodium-macro", version = "=0.9.0-pre.2" }
net-mel = { path = "../net-mel", version = "=0.9.0-pre.2" }
process-mel = { path = "../process-mel", version = "=0.9.0-pre.2" }
regex = { version = "1.9.1", optional = true }
>>>>>>> 20160756
serde = { version = "1.0", features = ["derive"] }
serde_json = "1.0"
serde_yaml = "0.9"
uuid = { version = "1.5.0", features = ["serde", "v4", "fast-rng"] }
<<<<<<< HEAD
compose_spec = "0.3.0"
=======
trillium-async-std = "0.4"
trillium-client = "0.6"
trillium-rustls = { version = "0.8", features = ["client", "ring"], default-features = false }
>>>>>>> 20160756
kube = { version = "0.97", default-features = false, features = ["client", "rustls-tls", "ws"], optional = true}
tokio = { version = "1", features = ["macros", "io-util"], optional = true}
k8s-openapi = { version = "0.23.0", features = ["v1_31"], optional = true }

[features]
default = []
mock = []
plugin = []
real = []
kubernetes = ["kube", "k8s-openapi", "async-std/tokio1", "tokio"]

[package.metadata.docs.rs]
all-features = true
rustdoc-args = ["--cfg", "docsrs"]<|MERGE_RESOLUTION|>--- conflicted
+++ resolved
@@ -20,36 +20,20 @@
 async-std = { version = "1.13" }
 async-trait = "0.1.71"
 async-walkdir = "2.0"
-<<<<<<< HEAD
 futures = "0.3.28"
 generic-async-http-client = { version = "0.7.0", features = ["use_async_h1", "rustls_ring"] }
-std-mel = { path = "../std-mel", version = "=0.9.0-pre.1" }
-fs-mel = { path = "../fs-mel", version = "=0.9.0-pre.1" }
-melodium-core = { path = "../../melodium-core", version = "=0.9.0-pre.1" }
-melodium-macro = { path = "../../melodium-macro", version = "=0.9.0-pre.1" }
-net-mel = { path = "../net-mel", version = "=0.9.0-pre.1" }
-process-mel = { path = "../process-mel", version = "=0.9.0-pre.1" }
-regex = { version = "1.9.1" }
-=======
 std-mel = { path = "../std-mel", version = "=0.9.0-pre.2" }
 fs-mel = { path = "../fs-mel", version = "=0.9.0-pre.2" }
 melodium-core = { path = "../../melodium-core", version = "=0.9.0-pre.2" }
 melodium-macro = { path = "../../melodium-macro", version = "=0.9.0-pre.2" }
 net-mel = { path = "../net-mel", version = "=0.9.0-pre.2" }
 process-mel = { path = "../process-mel", version = "=0.9.0-pre.2" }
-regex = { version = "1.9.1", optional = true }
->>>>>>> 20160756
+regex = { version = "1.9.1" }
 serde = { version = "1.0", features = ["derive"] }
 serde_json = "1.0"
 serde_yaml = "0.9"
 uuid = { version = "1.5.0", features = ["serde", "v4", "fast-rng"] }
-<<<<<<< HEAD
 compose_spec = "0.3.0"
-=======
-trillium-async-std = "0.4"
-trillium-client = "0.6"
-trillium-rustls = { version = "0.8", features = ["client", "ring"], default-features = false }
->>>>>>> 20160756
 kube = { version = "0.97", default-features = false, features = ["client", "rustls-tls", "ws"], optional = true}
 tokio = { version = "1", features = ["macros", "io-util"], optional = true}
 k8s-openapi = { version = "0.23.0", features = ["v1_31"], optional = true }
