--- conflicted
+++ resolved
@@ -9,10 +9,7 @@
 use crate::script::text::{PositionnedString, Position};
 use crate::script::text::value::Value as TextValue;
 use crate::executive::value::Value as ExecutiveValue;
-<<<<<<< HEAD
-=======
 use crate::logic::descriptor::datatype::{DataType, Structure, Type};
->>>>>>> de362f6c
 
 use super::declarative_element::{DeclarativeElement, DeclarativeElementType};
 use super::common::Reference;
@@ -34,55 +31,6 @@
 }
 
 impl ValueContent {
-<<<<<<< HEAD
-    pub fn make_executive_value(&self) -> Result<ExecutiveValue, ScriptError> {
-
-        let value = match *self {
-            ValueContent::Boolean(b) => Some(ExecutiveValue::Boolean(b)),
-            ValueContent::Integer(i) => Some(ExecutiveValue::Integer(i)),
-            ValueContent::Real(r) => Some(ExecutiveValue::Real(r)),
-            ValueContent::String(s) => Some(ExecutiveValue::String(s)),
-            ValueContent::Array(a) => {
-
-                let exp_val_type;
-                if let Some(first_val) = a.first() {
-                    exp_val_type = first_val.make_executive_value()?;
-
-                    match exp_val_type {
-                        ExecutiveValue::Boolean(_) => {
-                            let vec = a.iter().map(|val| match val{ValueContent::Boolean(b)=>*b}).collect();
-                            Some(ExecutiveValue::VecBoolean(vec))
-                        },
-                        ExecutiveValue::Integer(_) => {
-                            let vec = a.iter().map(|val| match val{ValueContent::Integer(i)=>*i}).collect();
-                            Some(ExecutiveValue::VecInteger(vec))
-                        },
-                        ExecutiveValue::Real(_) => {
-                            let vec = a.iter().map(|val| match val{ValueContent::Real(r)=>*r}).collect();
-                            Some(ExecutiveValue::VecReal(vec))
-                        },
-                        ExecutiveValue::String(_) => {
-                            let vec = a.iter().map(|val| match val{ValueContent::String(s)=>*s}).collect();
-                            Some(ExecutiveValue::VecString(vec))
-                        },
-                        _ => None
-                    }
-                }
-                else {
-                    // TODO
-                    panic!("Empty array, implement management");
-                }
-            },
-            _ => None
-        };
-
-        if value.is_some() {
-            Ok(value.unwrap())
-        }
-        else {
-            // TODO
-            panic!("Wrong value typing, implement management");
-=======
 
     pub fn to_vector_bool(&self) -> Option<Vec<bool>> {
         match self {
@@ -145,7 +93,6 @@
                 Some(arr)
             },
             _ => None
->>>>>>> de362f6c
         }
     }
 }
